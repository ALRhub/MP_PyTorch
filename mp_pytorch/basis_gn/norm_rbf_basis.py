import torch

from mp_pytorch.phase_gn import PhaseGenerator
from .basis_generator import BasisGenerator


class NormalizedRBFBasisGenerator(BasisGenerator):

    def __init__(self,
                 phase_generator: PhaseGenerator,
                 num_basis: int = 10,
<<<<<<< HEAD
                 basis_bandwidth_factor: float = 3,
                 num_basis_outside: int = 0):
=======
                 basis_bandwidth_factor: int = 3,
                 num_basis_outside: int = 0,
                 dtype: torch.dtype = torch.float32,
                 device: torch.device = 'cpu',
                 ):
>>>>>>> 03083887
        """
        Constructor of class RBF

        Args:
            phase_generator: phase generator
            num_basis: number of basis function
            basis_bandwidth_factor: basis bandwidth factor
            num_basis_outside: basis function outside the duration
            dtype: torch data type
            device: torch device to run on
        """
        self.basis_bandwidth_factor = basis_bandwidth_factor
        self.num_basis_outside = num_basis_outside

        super(NormalizedRBFBasisGenerator, self).__init__(phase_generator, num_basis, dtype, device)

        # Compute centers and bandwidth
        # Distance between basis centers
        assert self.phase_generator.tau.nelement() == 1
<<<<<<< HEAD
        basis_dist = self.phase_generator.tau / (self._num_basis - 2 *
                                                 self.num_basis_outside - 1)
=======
        basis_dist = self.phase_generator.tau / (num_basis - 2 * self.num_basis_outside - 1)
>>>>>>> 03083887

        # RBF centers in time scope
        centers_t = torch.linspace(-self.num_basis_outside * basis_dist
                                   + self.phase_generator.delay,
                                   self.num_basis_outside * basis_dist
                                   + self.phase_generator.tau
                                   + self.phase_generator.delay,
<<<<<<< HEAD
                                   self._num_basis)
=======
                                   num_basis)
>>>>>>> 03083887

        # RBF centers in phase scope
        self.centers_p = self.phase_generator.unbound_phase(centers_t)

        tmp_bandwidth = torch.cat((self.centers_p[1:] - self.centers_p[:-1],
                                   self.centers_p[-1:] - self.centers_p[-2:-1]),
                                  dim=-1)

        # The Centers should not overlap too much (makes w almost random due
        # to aliasing effect).Empirically chosen
        self.bandwidth = self.basis_bandwidth_factor / (tmp_bandwidth ** 2)

    def basis(self, times: torch.Tensor) -> torch.Tensor:
        """
        Generate values of basis function at given time points
        Args:
            times: times in Tensor

        Returns:
            basis: basis functions in Tensor
        """
        # Shape of times:
        # [*add_dim, num_times]
        #
        # Shape of basis:
        # [*add_dim, num_times, num_basis]

        # Extract dimension
        num_times = times.shape[-1]

        # Time to phase
        phase = self.phase_generator.phase(times)

        # Add one axis (basis centers) to phase and get shape:
        # [*add_dim, num_times, num_basis]
        phase = phase[..., None]
        phase = phase.expand([*phase.shape[:-1], self._num_basis])

        # Add one axis (times) to centers in phase scope and get shape:
        # [num_times, num_basis]
        centers = self.centers_p[None, :]
        centers = centers.expand([num_times, -1])

        # Basis
        tmp = torch.einsum('...ij,...j->...ij', (phase - centers) ** 2, self.bandwidth)
        basis = torch.exp(-tmp / 2)

        # Normalization
        sum_basis = torch.sum(basis, dim=-1, keepdim=True)
        basis = basis / sum_basis

        # Return
        return basis


<<<<<<< HEAD
class ZeroPaddingNormalizedRBFBasisGenerator(NormalizedRBFBasisGenerator):
    def __init__(self,
                 phase_generator: PhaseGenerator,
                 num_basis: int = 10,
                 num_basis_zero_start: int = 2,
                 num_basis_zero_goal: int = 0,
                 basis_bandwidth_factor: float = 3):
        """
        Constructor of class RBF with zero padding basis functions
        Args:
            phase_generator: phase generator
            num_basis: number of basis function
            num_basis_zero_start: number of basis padding in front
            num_basis_zero_goal: number of basis padding afterwards
            basis_bandwidth_factor: basis bandwidth factor
        """
        self.num_basis_zero_start = num_basis_zero_start
        self.num_basis_zero_goal = num_basis_zero_goal
        super().__init__(phase_generator=phase_generator,
                         num_basis=num_basis + num_basis_zero_start
                                   + num_basis_zero_goal,
                         basis_bandwidth_factor=basis_bandwidth_factor,
                         num_basis_outside=0)

    @property
    def num_basis(self):
        return super().num_basis - self.num_basis_zero_start \
               - self.num_basis_zero_goal
=======
class ZeroStartNormalizedRBFBasisGenerator(NormalizedRBFBasisGenerator):
    def __init__(self, phase_generator: PhaseGenerator, num_basis: int = 10, num_basis_zero_start: int = 2,
                 num_basis_zero_goal: int = 0, basis_bandwidth_factor: int = 3):
        """
        Constructor of class RBF

        Args:
            phase_generator: phase generator
            num_basis: number of basis function
            basis_bandwidth_factor: basis bandwidth factor
            num_basis_zero_goal: basis functions in end to reach goal position
            num_basis_zero_start: basis functions in beginning to reach starting position
        """
        self.num_basis_zero_start = num_basis_zero_start
        self.num_basis_zero_goal = num_basis_zero_goal
        super().__init__(phase_generator, num_basis + num_basis_zero_start + num_basis_zero_goal,
                         basis_bandwidth_factor, num_basis_outside=0)

    @property
    def num_basis(self):
        return super().num_basis - self.num_basis_zero_start - self.num_basis_zero_goal
>>>>>>> 03083887
<|MERGE_RESOLUTION|>--- conflicted
+++ resolved
@@ -9,16 +9,10 @@
     def __init__(self,
                  phase_generator: PhaseGenerator,
                  num_basis: int = 10,
-<<<<<<< HEAD
-                 basis_bandwidth_factor: float = 3,
-                 num_basis_outside: int = 0):
-=======
                  basis_bandwidth_factor: int = 3,
                  num_basis_outside: int = 0,
                  dtype: torch.dtype = torch.float32,
-                 device: torch.device = 'cpu',
-                 ):
->>>>>>> 03083887
+                 device: torch.device = 'cpu'):
         """
         Constructor of class RBF
 
@@ -33,17 +27,14 @@
         self.basis_bandwidth_factor = basis_bandwidth_factor
         self.num_basis_outside = num_basis_outside
 
-        super(NormalizedRBFBasisGenerator, self).__init__(phase_generator, num_basis, dtype, device)
+        super(NormalizedRBFBasisGenerator, self).__init__(phase_generator,
+                                                          num_basis)
 
         # Compute centers and bandwidth
         # Distance between basis centers
         assert self.phase_generator.tau.nelement() == 1
-<<<<<<< HEAD
         basis_dist = self.phase_generator.tau / (self._num_basis - 2 *
                                                  self.num_basis_outside - 1)
-=======
-        basis_dist = self.phase_generator.tau / (num_basis - 2 * self.num_basis_outside - 1)
->>>>>>> 03083887
 
         # RBF centers in time scope
         centers_t = torch.linspace(-self.num_basis_outside * basis_dist
@@ -51,11 +42,7 @@
                                    self.num_basis_outside * basis_dist
                                    + self.phase_generator.tau
                                    + self.phase_generator.delay,
-<<<<<<< HEAD
                                    self._num_basis)
-=======
-                                   num_basis)
->>>>>>> 03083887
 
         # RBF centers in phase scope
         self.centers_p = self.phase_generator.unbound_phase(centers_t)
@@ -100,7 +87,8 @@
         centers = centers.expand([num_times, -1])
 
         # Basis
-        tmp = torch.einsum('...ij,...j->...ij', (phase - centers) ** 2, self.bandwidth)
+        tmp = torch.einsum('...ij,...j->...ij', (phase - centers) ** 2,
+                           self.bandwidth)
         basis = torch.exp(-tmp / 2)
 
         # Normalization
@@ -111,7 +99,6 @@
         return basis
 
 
-<<<<<<< HEAD
 class ZeroPaddingNormalizedRBFBasisGenerator(NormalizedRBFBasisGenerator):
     def __init__(self,
                  phase_generator: PhaseGenerator,
@@ -139,27 +126,4 @@
     @property
     def num_basis(self):
         return super().num_basis - self.num_basis_zero_start \
-               - self.num_basis_zero_goal
-=======
-class ZeroStartNormalizedRBFBasisGenerator(NormalizedRBFBasisGenerator):
-    def __init__(self, phase_generator: PhaseGenerator, num_basis: int = 10, num_basis_zero_start: int = 2,
-                 num_basis_zero_goal: int = 0, basis_bandwidth_factor: int = 3):
-        """
-        Constructor of class RBF
-
-        Args:
-            phase_generator: phase generator
-            num_basis: number of basis function
-            basis_bandwidth_factor: basis bandwidth factor
-            num_basis_zero_goal: basis functions in end to reach goal position
-            num_basis_zero_start: basis functions in beginning to reach starting position
-        """
-        self.num_basis_zero_start = num_basis_zero_start
-        self.num_basis_zero_goal = num_basis_zero_goal
-        super().__init__(phase_generator, num_basis + num_basis_zero_start + num_basis_zero_goal,
-                         basis_bandwidth_factor, num_basis_outside=0)
-
-    @property
-    def num_basis(self):
-        return super().num_basis - self.num_basis_zero_start - self.num_basis_zero_goal
->>>>>>> 03083887
+               - self.num_basis_zero_goal