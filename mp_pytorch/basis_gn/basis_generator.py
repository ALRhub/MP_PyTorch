"""
@brief:     Basis generators in PyTorch
"""
from mp_pytorch.phase_gn.phase_generator import *


class BasisGenerator(ABC):
    @abstractmethod
    def __init__(self,
                 phase_generator: PhaseGenerator,
                 num_basis: int = 10,
                 dtype: torch.dtype = torch.float32,
                 device: torch.device = 'cpu',
                 ):
        """
        Constructor for basis class
        Args:
            phase_generator: phase generator
            num_basis: number of basis functions
            dtype: torch data type
            device: torch device to run on
        """
<<<<<<< HEAD
        # Internal number of basis
=======
        self.dtype = dtype
        self.device = device

>>>>>>> 03083887
        self._num_basis = num_basis
        self.phase_generator = phase_generator

    @property
<<<<<<< HEAD
    def num_basis(self) -> int:
        """
        Returns: the number of basis with learnable weights
        """
=======
    def num_basis(self):
>>>>>>> 03083887
        return self._num_basis

    @property
    def _num_local_params(self) -> int:
        """
        Returns: number of parameters of current class
        """
        return 0

    @property
    def num_params(self) -> int:
        """
        Returns: number of parameters of current class plus parameters of all
        attributes
        """
        return self._num_local_params + self.phase_generator.num_params

    def set_params(self, params: torch.Tensor) -> torch.Tensor:
        """
        Set parameters of current object and attributes
        Args:
            params: parameters to be set

        Returns:
            None
        """

        remaining_params = self.phase_generator.set_params(params)
        return remaining_params

    def get_params(self) -> torch.Tensor:
        """
        Return all learnable parameters
        Returns:
            parameters
        """
        # Shape of params
        # [*add_dim, num_params]
        params = self.phase_generator.get_params()
        return params

    def get_params_bounds(self) -> torch.Tensor:
        """
        Return all learnable parameters' bounds
        Returns:
            parameters bounds
        """
        # Shape of params_bounds
        # [num_params, 2]

        params_bounds = self.phase_generator.get_params_bounds()
        return params_bounds

    @abstractmethod
    def basis(self, times: torch.Tensor) -> torch.Tensor:
        """
        Interface to generate value of single basis function at given time
        points
        Args:
            times: times in Tensor

        Returns:
            basis functions in Tensor

        """
        pass

    def basis_multi_dofs(self,
                         times: torch.Tensor,
                         num_dof: int) -> torch.Tensor:
        """
        Interface to generate value of single basis function at given time
        points
        Args:
            times: times in Tensor
            num_dof: num of Degree of freedoms
        Returns:
            basis_multi_dofs: Multiple DoFs basis functions in Tensor

        """
        # Shape of time
        # [*add_dim, num_times]
        #
        # Shape of basis_multi_dofs
        # [*add_dim, num_dof * num_times, num_dof * num_basis]

        # Extract additional dimensions
        add_dim = list(times.shape[:-1])

        # Get single basis, shape: [*add_dim, num_times, num_basis]
        basis_single_dof = self.basis(times)
        num_times = basis_single_dof.shape[-2]
        num_basis = basis_single_dof.shape[-1]

        # Multiple Dofs, shape:
        # [*add_dim, num_dof * num_times, num_dof * num_basis]
        basis_multi_dofs = torch.zeros(*add_dim, num_dof * num_times, num_dof * num_basis,
                                       dtype=self.dtype, device=self.device)
        # Assemble
        for i in range(num_dof):
            row_indices = slice(i * num_times, (i + 1) * num_times)
            col_indices = slice(i * num_basis, (i + 1) * num_basis)
            basis_multi_dofs[..., row_indices, col_indices] = basis_single_dof

        return basis_multi_dofs<|MERGE_RESOLUTION|>--- conflicted
+++ resolved
@@ -20,25 +20,18 @@
             dtype: torch data type
             device: torch device to run on
         """
-<<<<<<< HEAD
-        # Internal number of basis
-=======
         self.dtype = dtype
         self.device = device
 
->>>>>>> 03083887
+        # Internal number of basis
         self._num_basis = num_basis
         self.phase_generator = phase_generator
 
     @property
-<<<<<<< HEAD
     def num_basis(self) -> int:
         """
         Returns: the number of basis with learnable weights
         """
-=======
-    def num_basis(self):
->>>>>>> 03083887
         return self._num_basis
 
     @property
@@ -135,12 +128,14 @@
 
         # Multiple Dofs, shape:
         # [*add_dim, num_dof * num_times, num_dof * num_basis]
-        basis_multi_dofs = torch.zeros(*add_dim, num_dof * num_times, num_dof * num_basis,
-                                       dtype=self.dtype, device=self.device)
+        basis_multi_dofs = torch.zeros(*add_dim, num_dof * num_times,
+                                       num_dof * num_basis, dtype=self.dtype,
+                                       device=self.device)
         # Assemble
         for i in range(num_dof):
             row_indices = slice(i * num_times, (i + 1) * num_times)
             col_indices = slice(i * num_basis, (i + 1) * num_basis)
             basis_multi_dofs[..., row_indices, col_indices] = basis_single_dof
 
+        # Return
         return basis_multi_dofs