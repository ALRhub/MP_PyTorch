"""
@brief:     Basis generators in PyTorch
"""
from typing import Tuple

from mp_pytorch.phase_gn.phase_generator import *


class BasisGenerator(ABC):
    @abstractmethod
    def __init__(self,
                 phase_generator: PhaseGenerator,
                 num_basis: int = 10,
                 dtype: torch.dtype = torch.float32,
                 device: torch.device = 'cpu',
                 ):
        """
        Constructor for basis class
        Args:
            phase_generator: phase generator
            num_basis: number of basis functions
            dtype: torch data type
            device: torch device to run on
        """
        self.dtype = dtype
        self.device = device

        # Internal number of basis
        self._num_basis = num_basis
        self.phase_generator = phase_generator

        # Flag of finalized basis generator
        self.is_finalized = False

    @property
    def num_basis(self) -> int:
        """
        Returns: the number of basis with learnable weights
        """
        return self._num_basis

    @property
    def _num_local_params(self) -> int:
        """
        Returns: number of parameters of current class
        """
        return 0

    @property
    def num_params(self) -> int:
        """
        Returns: number of parameters of current class plus parameters of all
        attributes
        """
        return self._num_local_params + self.phase_generator.num_params

    def set_params(self, params: torch.Tensor) -> torch.Tensor:
        """
        Set parameters of current object and attributes
        Args:
            params: parameters to be set

        Returns:
            None
        """

        remaining_params = self.phase_generator.set_params(params)
        self.finalize()
        return remaining_params

    def get_params(self) -> torch.Tensor:
        """
        Return all learnable parameters
        Returns:
            parameters
        """
        # Shape of params
        # [*add_dim, num_params]
        params = self.phase_generator.get_params()
        return params

    def get_params_bounds(self) -> torch.Tensor:
        """
        Return all learnable parameters' bounds
        Returns:
            parameters bounds
        """
        # Shape of params_bounds
        # [2, num_params]

        params_bounds = self.phase_generator.get_params_bounds()
        return params_bounds

    @abstractmethod
    def basis(self, times: torch.Tensor) -> torch.Tensor:
        """
        Interface to generate value of single basis function at given time
        points
        Args:
            times: times in Tensor

        Returns:
            basis functions in Tensor

        """
        pass

    def basis_multi_dofs(self,
                         times: torch.Tensor,
                         num_dof: int) -> torch.Tensor:
        """
        Interface to generate value of single basis function at given time
        points
        Args:
            times: times in Tensor
            num_dof: num of Degree of freedoms
        Returns:
            basis_multi_dofs: Multiple DoFs basis functions in Tensor

        """
        # Shape of time
        # [*add_dim, num_times]
        #
        # Shape of basis_multi_dofs
        # [*add_dim, num_dof * num_times, num_dof * num_basis]

        # Extract additional dimensions
        add_dim = list(times.shape[:-1])

        # Get single basis, shape: [*add_dim, num_times, num_basis]
        basis_single_dof = self.basis(times)
        num_times = basis_single_dof.shape[-2]
        num_basis = basis_single_dof.shape[-1]

        # Multiple Dofs, shape:
        # [*add_dim, num_dof * num_times, num_dof * num_basis]
        basis_multi_dofs = torch.zeros(*add_dim, num_dof * num_times,
                                       num_dof * num_basis, dtype=self.dtype,
                                       device=self.device)
        # Assemble
        for i in range(num_dof):
            row_indices = slice(i * num_times, (i + 1) * num_times)
            col_indices = slice(i * num_basis, (i + 1) * num_basis)
            basis_multi_dofs[..., row_indices, col_indices] = basis_single_dof

        # Return
        return basis_multi_dofs

<<<<<<< HEAD
    def finalize(self):
        """
        Mark the basis generator as finalized so that the parameters cannot be
        updated any more
        Returns: None

        """
        self.is_finalized = True

    def reset(self):
        """
        Unmark the finalization
        Returns: None

        """
        self.phase_generator.reset()
        self.is_finalized = False
=======
    def show_basis(self, plot=False) -> Tuple[torch.Tensor, torch.Tensor]:
        """
        Compute basis function values for debug usage
        The times are in the range of [delay - tau, delay + 2 * tau]

        Returns: basis function values

        """
        tau = self.phase_generator.tau
        delay = self.phase_generator.delay
        assert tau.ndim == 0 and delay.ndim == 0
        times = torch.linspace(delay - tau, delay + 2 * tau, steps=1000)
        basis_values = self.basis(times)
        if plot:
            import matplotlib.pyplot as plt
            plt.figure()
            for i in range(basis_values.shape[-1]):
                plt.plot(times, basis_values[:, i], label=f"basis_{i}")
            plt.grid()
            plt.legend()
            plt.axvline(x=delay, linestyle='--', color='k', alpha=0.3)
            plt.axvline(x=delay + tau, linestyle='--', color='k', alpha=0.3)
            plt.show()
        return times, basis_values
>>>>>>> 14c2c3f2
<|MERGE_RESOLUTION|>--- conflicted
+++ resolved
@@ -146,7 +146,6 @@
         # Return
         return basis_multi_dofs
 
-<<<<<<< HEAD
     def finalize(self):
         """
         Mark the basis generator as finalized so that the parameters cannot be
@@ -164,7 +163,7 @@
         """
         self.phase_generator.reset()
         self.is_finalized = False
-=======
+
     def show_basis(self, plot=False) -> Tuple[torch.Tensor, torch.Tensor]:
         """
         Compute basis function values for debug usage
@@ -188,5 +187,4 @@
             plt.axvline(x=delay, linestyle='--', color='k', alpha=0.3)
             plt.axvline(x=delay + tau, linestyle='--', color='k', alpha=0.3)
             plt.show()
-        return times, basis_values
->>>>>>> 14c2c3f2
+        return times, basis_values