--- conflicted
+++ resolved
@@ -39,12 +39,10 @@
         # Additional batch dimension
         self.add_dim = list()
 
-        # The basis and phase generators
+        # The basis generators
         self.basis_gn = basis_gn
-        # self.phase_gn = basis_gn.phase_generator
-
-        # Number of basis per DoF and number of DoFs
-        # self.num_basis = basis_gn.num_basis
+
+        # Number of DoFs
         self.num_dof = num_dof
 
         self.weight_scale = weight_scale
@@ -85,15 +83,6 @@
     @property
     def phase_gn(self):
         return self.basis_gn.phase_generator
-
-    def get_param_bounds(self):
-        critical_bounds = 0
-        critical_bounds += 1 if self.learn_tau else 0
-        critical_bounds += 1 if self.learn_delay else 0
-        max_bounds = torch.ones(self.num_params, dtype=self.dtype, device=self.device) * np.inf
-        min_bounds = -max_bounds
-        min_bounds[:critical_bounds] = torch.ones(critical_bounds, dtype=self.dtype, device=self.device) * 1e-6
-        return min_bounds, max_bounds
 
     def clear_computation_result(self):
         """
@@ -205,9 +194,10 @@
         # [num_params, 2]
 
         params_bounds = self.basis_gn.get_params_bounds()
-        local_params_bound = torch.zeros([self._num_local_params, 2], dtype=self.dtype, device=self.device)
-        local_params_bound[:, 0] = -torch.as_tensor(np.inf, dtype=self.dtype, device=self.device)
-        local_params_bound[:, 1] = torch.as_tensor(np.inf, dtype=self.dtype, device=self.device)
+        local_params_bound = torch.zeros([self._num_local_params, 2],
+                                         dtype=self.dtype, device=self.device)
+        local_params_bound[:, 0] = -torch.inf
+        local_params_bound[:, 1] = torch.inf
         params_bounds = torch.cat([params_bounds, local_params_bound], dim=0)
         return params_bounds
 
@@ -235,9 +225,10 @@
         # Shape of bc_vel:
         # [*add_dim, num_dof]
 
-        self.bc_time = torch.as_tensor(bc_time)
-        self.bc_pos = torch.as_tensor(bc_pos)
-        bc_vel = torch.as_tensor(bc_vel)
+        self.bc_time = torch.as_tensor(bc_time, dtype=self.dtype,
+                                       device=self.device)
+        self.bc_pos = torch.as_tensor(bc_pos, dtype=self.dtype, device=self.device)
+        bc_vel = torch.as_tensor(bc_vel, dtype=self.dtype, device=self.device)
 
         # If velocity is non-zero, then cannot wait
         if torch.count_nonzero(bc_vel) != 0:
@@ -268,10 +259,6 @@
             self.set_times(times)
         if all([data is not None for data in {bc_time, bc_pos, bc_vel}]):
             self.set_boundary_conditions(bc_time, bc_pos, bc_vel)
-<<<<<<< HEAD
-=======
-        # self.clear_computation_result()
->>>>>>> 03083887
 
     def get_trajs(self, get_pos: bool = True, get_vel: bool = True) -> dict:
         """
@@ -455,9 +442,9 @@
                                   self.params_L)
         return params_cov
 
-    def get_trajs(self, get_pos=True, get_pos_cov=True, get_pos_std=False,
-                  get_vel=False, get_vel_cov=False, get_vel_std=False,
-                  flat_shape=False, reg: float = 1e-4):
+    def get_trajs(self, get_pos=True, get_pos_cov=True, get_pos_std=True,
+                     get_vel=True, get_vel_cov=True, get_vel_std=True,
+                     flat_shape=False, reg: float = 1e-4):
         """
         Get movement primitives trajectories given flag
         Args:
@@ -640,7 +627,8 @@
         # [*add_dim, num_smp, num_times, num_dof]
         # or [*add_dim, num_smp, num_dof * num_times]
 
-        if all([data is None for data in {times, params, params_L, bc_time, bc_pos, bc_vel}]):
+        if all([data is None for data in {times, params, params_L, bc_time,
+                                          bc_pos, bc_vel}]):
             times = self.times
             params = self.params
             params_L = self.params_L
@@ -655,7 +643,9 @@
         times_smp = util.add_expand_dim(times, [num_add_dim], [num_smp])
 
         # Sample parameters, shape [num_smp, *add_dim, num_mp_params]
-        params_smp = MultivariateNormal(loc=params, scale_tril=params_L, validate_args=False).rsample([num_smp])
+        params_smp = MultivariateNormal(loc=params,
+                                        scale_tril=params_L,
+                                        validate_args=False).rsample([num_smp])
 
         # Switch axes to [*add_dim, num_smp, num_mp_params]
         params_smp = torch.einsum('i...j->...ij', params_smp)
@@ -677,7 +667,8 @@
             bc_vel_smp = None
 
         # Update inputs
-        self.update_inputs(times_smp, params_smp, None, bc_time_smp, bc_pos_smp, bc_vel_smp)
+        self.update_inputs(times_smp, params_smp, None,
+                           bc_time_smp, bc_pos_smp, bc_vel_smp)
 
         # Get sample trajectories
         pos_smp = self.get_traj_pos(flat_shape=flat_shape)
