--- conflicted
+++ resolved
@@ -41,16 +41,14 @@
         self.learn_tau = learn_tau
         self.learn_delay = learn_delay
 
-<<<<<<< HEAD
         if learn_tau:
             self.tau_bound = kwargs.get("tau_bound", [1e-5, torch.inf])
             assert len(self.tau_bound) == 2
         if learn_delay:
             self.delay_bound = kwargs.get("delay_bound", [0, torch.inf])
             assert len(self.delay_bound) == 2
-=======
+
         self.is_finalized = False
->>>>>>> d42f7f5b
 
     @abstractmethod
     def phase(self, times: torch.Tensor) -> torch.Tensor:
