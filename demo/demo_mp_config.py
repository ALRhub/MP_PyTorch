--- conflicted
+++ resolved
@@ -21,17 +21,10 @@
     config.mp_args.dt = 0.01
     config.mp_type = mp_type
 
-<<<<<<< HEAD
     if mp_type == "zero_padding_promp":
         config.mp_args.num_basis_zero_start = int(
             0.4 * config.mp_args.num_basis)
         config.mp_args.num_basis_zero_goal = 0
-        # config.mp_args.basis_wandwitdh_factor = 0
-=======
-    config.mp_args.num_basis_zero_start = 2
-    config.mp_args.num_basis_zero_goal = 0
-    config.mp_args.basis_wandwitdh_factor = 0
->>>>>>> 03083887
 
     # Generate parameters
     num_param = config.num_dof * config.mp_args.num_basis
@@ -57,7 +50,7 @@
 
     if config.learn_delay:
         torch.manual_seed(0)
-        delay = torch.rand([num_traj, 1]) + 6
+        delay = torch.rand([num_traj, 1])
         params = torch.cat([delay, params], dim=-1)
     else:
         delay = 0
@@ -77,8 +70,7 @@
                * params_L_scale_factor
 
     bc_time = times[:, 0]
-    # bc_pos = 5 * torch.ones([num_traj, config.num_dof])
-    bc_pos = 5 * torch.zeros([num_traj, 1, config.num_dof])
+    bc_pos = 5 * torch.ones([num_traj, config.num_dof])
     if config.learn_delay:
         bc_vel = torch.zeros_like(bc_pos)
     else:
